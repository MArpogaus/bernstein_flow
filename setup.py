<<<<<<< HEAD
from setuptools import find_packages, setup

setup(
    name="bernstein_flow",
    version="0.0.1",
    packages=find_packages("src"),
    package_dir={"": "src"},
    install_requires=[
        "tensorflow==2.8.*",
        "tensorflow_probability==0.16.*",
        "scipy==1.7.*",
        "matplotlib",
        "seaborn",
    ],
)
=======
# Only provided for legacy compatibility
# https://setuptools.pypa.io/en/latest/userguide/pyproject_config.html
#
# Metadate is specified pyproject.toml

from setuptools import setup

setup()
>>>>>>> 70a7fa3f
<|MERGE_RESOLUTION|>--- conflicted
+++ resolved
@@ -1,20 +1,3 @@
-<<<<<<< HEAD
-from setuptools import find_packages, setup
-
-setup(
-    name="bernstein_flow",
-    version="0.0.1",
-    packages=find_packages("src"),
-    package_dir={"": "src"},
-    install_requires=[
-        "tensorflow==2.8.*",
-        "tensorflow_probability==0.16.*",
-        "scipy==1.7.*",
-        "matplotlib",
-        "seaborn",
-    ],
-)
-=======
 # Only provided for legacy compatibility
 # https://setuptools.pypa.io/en/latest/userguide/pyproject_config.html
 #
@@ -22,5 +5,4 @@
 
 from setuptools import setup
 
-setup()
->>>>>>> 70a7fa3f
+setup()