--- conflicted
+++ resolved
@@ -42,39 +42,18 @@
 from bernstein_flow.bijectors import BernsteinBijector
 
 
-<<<<<<< HEAD
-def slice_parameter_vector(pvector: tf.Tensor, p_spec: dict = None) -> dict:
-=======
 def slice_parameter_vector(pvector: tf.Tensor, p_spec: dict) -> dict:
->>>>>>> 70a7fa3f
     """slices parameters of the given size form a tensor.
 
     :param pvector: The parameter vector.
     :type pvector: tf.Tensor
     :param p_spec: specification of parameter sizes in the form {'parameter_name': size}
     :type p_spec: dict
-<<<<<<< HEAD
-    :returns: Dictionary containing the scliced parameters
-=======
     :returns: Dictionary containing the sliced parameters
->>>>>>> 70a7fa3f
     :rtype: dict
 
     """
     with tf.name_scope("slice_parameter_vectors"):
-<<<<<<< HEAD
-        if p_spec is None:
-            shape = prefer_static.shape(pvector)
-            bernstein_order = shape[-1] - 3
-            p_spec = {
-                "a1": 1,
-                "b1": 1,
-                "thetas": bernstein_order,
-                "a2": 1,
-            }
-
-=======
->>>>>>> 70a7fa3f
         parameters = {}
         offset = 0
         for name, length in p_spec.items():
@@ -86,66 +65,16 @@
         return parameters
 
 
-<<<<<<< HEAD
-def ensure_positive(
-    x: tf.Tensor, fn=tf.math.softplus, min_value: float = 1e-2, name: str = None
-):
-    """Activation function which ensures that all given values are positive <= min_value.
-
-    :param x: Tensor to evaluate the function on.
-    :param min_value: minimum value (optional)
-      Default Value: 1e-2
-    :param name: name for the operation (optional)
-    :type name: str
-    :returns: Tensor with positive values
-
-    """
-    with tf.name_scope("ensure_positive"):
-        scale = tf.math.maximum(fn(x), min_value, name=name)
-        return scale
-
-
-def apply_activation(
-    thetas,
-    a1=None,
-    b1=None,
-    a2=None,
-    thetas_constrain_fn=get_thetas_constrain_fn(),
-):
-    """Apply activation functions to raw parameters.
-
-    :param thetas:  The Bernstein coefficients.
-    :type thetas:  Tensor
-    :param a1:     The unconstrained scale of f1.
-    :type a1:     Tensor
-    :param b1:     The shift of f1.
-    :type b1:     Tensor
-    :param a2:     The unconstrained scale of f3.
-    :type a2:     Tensor
-=======
 def apply_constraining_bijectors(
     unconstrained_parameters,
     thetas_constrain_fn=None,
 ):
     """Apply activation functions to raw parameters.
 
->>>>>>> 70a7fa3f
     :param thetas_constrain_fn: Function used to constrain the Bernstein coefficients
 
     """
     with tf.name_scope("apply_activation"):
-<<<<<<< HEAD
-        result = {}
-        if tf.is_tensor(a1):
-            result["a1"] = ensure_positive(a1, name="a1")
-        if tf.is_tensor(b1):
-            result["b1"] = tf.identity(b1, name="b1")
-        if tf.is_tensor(a2):
-            result["a2"] = ensure_positive(a2, name="a2")
-
-        result["thetas"] = thetas_constrain_fn(thetas)
-        return result
-=======
         parameters = {}
 
         for parameter_name, parameter in unconstrained_parameters.items():
@@ -160,26 +89,15 @@
 
             parameters[parameter_name] = constraining_bijector(parameter)
         return parameters
->>>>>>> 70a7fa3f
 
 
 def init_bijectors(
     thetas,
-<<<<<<< HEAD
+    clip_to_bernstein_domain,
+    clip_base_distribution,
     a1=None,
     b1=None,
     a2=None,
-    clip_to_bernstein_domain=True,
-    clip_base_distribution=False,
-    **bb_kwds,
-=======
-    clip_to_bernstein_domain,
-    clip_base_distribution,
-    bb_class,
-    a1=None,
-    b1=None,
-    a2=None,
->>>>>>> 70a7fa3f
 ) -> tfb.Bijector:
     """
     Builds a normalizing flow using a Bernstein polynomial as Bijector.
@@ -204,32 +122,19 @@
         bijectors = []
 
         # f1: ŷ = sigma(a1(x)*y - b1(x))
-<<<<<<< HEAD
-        if tf.is_tensor(a1):
-            f1_scale = tfb.Scale(a1, name="scale1")
-            bijectors.append(f1_scale)
-        if tf.is_tensor(b1):
-            f1_shift = tfb.Shift(b1, name="shift1")
-            bijectors.append(f1_shift)
-=======
         if tf.is_tensor(b1):
             f1_shift = tfb.Shift(b1, name="shift1")
             bijectors.append(f1_shift)
         if tf.is_tensor(a1):
             f1_scale = tfb.Scale(a1, name="scale1")
             bijectors.append(f1_scale)
->>>>>>> 70a7fa3f
 
         # clip to domain [0, 1]
         if clip_to_bernstein_domain:
             bijectors.append(tfb.Sigmoid(name="sigmoid"))
 
         # f2: ẑ = Bernstein Polynomial
-<<<<<<< HEAD
-        f2 = BernsteinBijector(thetas, **bb_kwds, name="bpoly")
-=======
-        f2 = bb_class(thetas, name="bpoly")
->>>>>>> 70a7fa3f
+        f2 = BernsteinBijector(thetas, name="bpoly")
         bijectors.append(f2)
 
         # clip to range [min(theta), max(theta)]
@@ -253,8 +158,6 @@
         bijectors = list(reversed(bijectors))
 
         return tfb.Invert(tfb.Chain(bijectors))
-<<<<<<< HEAD
-=======
 
 
 def get_base_distribution(base_distribution, dtype, **kwds):
@@ -288,7 +191,6 @@
         else:
             raise ValueError(f"Unsupported distribution type {base_distribution}.")
     return dist
->>>>>>> 70a7fa3f
 
 
 class BernsteinFlow(tfd.TransformedDistribution):
@@ -304,22 +206,15 @@
         b1=None,
         a2=None,
         base_distribution=None,
-<<<<<<< HEAD
-        clip_to_bernstein_domain=True,
-        clip_base_distribution=False,
-=======
         base_distribution_kwds={},
         clip_to_bernstein_domain=True,
         clip_base_distribution=False,
-        bb_class=BernsteinBijector,
->>>>>>> 70a7fa3f
         name="BernsteinFlow",
         **bb_kwds,
     ) -> tfd.Distribution:
         with tf.name_scope(name) as name:
             parameters = dict(locals())
             dtype = dtype_util.common_dtype([thetas, a1, b1, a2], dtype_hint=tf.float32)
-<<<<<<< HEAD
 
             thetas = tensor_util.convert_nonref_to_tensor(
                 thetas, dtype=dtype, name="thetas"
@@ -334,45 +229,7 @@
             if tf.is_tensor(a2):
                 a2 = tensor_util.convert_nonref_to_tensor(a2, dtype=dtype, name="a2")
 
-            shape = prefer_static.shape(thetas)
-
-            if base_distribution is None:
-                base_distribution = tfd.Normal(
-                    loc=tf.zeros(shape[:-1], dtype=dtype), scale=1.0
-                )
-            else:
-                base_distribution = tfd.BatchBroadcast(
-                    base_distribution, to_shape=shape[:-1]
-                )
-=======
-
-            thetas = tensor_util.convert_nonref_to_tensor(
-                thetas, dtype=dtype, name="thetas"
-            )
-
-            if tf.is_tensor(a1):
-                a1 = tensor_util.convert_nonref_to_tensor(a1, dtype=dtype, name="a1")
-
-            if tf.is_tensor(b1):
-                b1 = tensor_util.convert_nonref_to_tensor(b1, dtype=dtype, name="b1")
-
-            if tf.is_tensor(a2):
-                a2 = tensor_util.convert_nonref_to_tensor(a2, dtype=dtype, name="a2")
-
-            shape = prefer_static.shape(thetas)
-
-            if base_distribution is None:
-                if bb_class == BernsteinBijector:
-                    base_distribution = get_base_distribution(
-                        "truncated_normal", dtype, **base_distribution_kwds
-                    )
-                else:
-                    base_distribution = get_base_distribution(
-                        "normal", dtype, **base_distribution_kwds
-                    )
-            else:
-                base_distribution = get_base_distribution(base_distribution, dtype)
->>>>>>> 70a7fa3f
+            base_distribution = get_base_distribution(base_distribution, dtype)
 
             bijector = init_bijectors(
                 thetas,
@@ -381,11 +238,6 @@
                 a2=a2,
                 clip_to_bernstein_domain=clip_to_bernstein_domain,
                 clip_base_distribution=clip_base_distribution,
-<<<<<<< HEAD
-                **bb_kwds,
-=======
-                bb_class=bb_class,
->>>>>>> 70a7fa3f
             )
 
             super().__init__(
@@ -396,22 +248,12 @@
 
             self._parameters = parameters
 
-<<<<<<< HEAD
-    def _parameter_properties(self, dtype=None, num_classes=None):
-=======
     @classmethod
     def _parameter_properties(cls, dtype=None, num_classes=None):
->>>>>>> 70a7fa3f
         # Annotations may optionally specify properties, such as `event_ndims`,
         # `default_constraining_bijector_fn`, `specifies_shape`, etc.; see
         # the `ParameterProperties` documentation for details.
         return dict(
-<<<<<<< HEAD
-            theta=tfp.util.ParameterProperties(),
-            b1=tfp.util.ParameterProperties(),
-            a2=tfp.util.ParameterProperties(),
-            a1=tfp.util.ParameterProperties(),
-=======
             a1=tfp.util.ParameterProperties(
                 default_constraining_bijector_fn=lambda: tfb.Softplus(
                     low=dtype_util.eps(dtype)
@@ -426,7 +268,6 @@
                     low=tf.cast(1.0, dtype)
                 )
             ),
->>>>>>> 70a7fa3f
         )
 
     @classmethod
@@ -436,16 +277,11 @@
         scale_data=True,
         shift_data=True,
         scale_base_distribution=True,
-<<<<<<< HEAD
-        thetas_constrain_fn=get_thetas_constrain_fn(),
-=======
         thetas_constrain_fn=None,
->>>>>>> 70a7fa3f
         **kwds,
     ):
         with tf.name_scope("from_pvector"):
             dtype = dtype_util.common_dtype([pvector], dtype_hint=tf.float32)
-<<<<<<< HEAD
 
             pvector = tensor_util.convert_nonref_to_tensor(
                 pvector, dtype=dtype, name="pvector"
@@ -465,40 +301,14 @@
                 p_spec["b1"] = 1
                 bernstein_order -= 1
 
-=======
-
-            pvector = tensor_util.convert_nonref_to_tensor(
-                pvector, dtype=dtype, name="pvector"
-            )
-
-            shape = prefer_static.shape(pvector)
-
-            p_spec = {}
-
-            bernstein_order = shape[-1]
-
-            if scale_data:
-                p_spec["a1"] = 1
-                bernstein_order -= 1
-
-            if shift_data:
-                p_spec["b1"] = 1
-                bernstein_order -= 1
-
->>>>>>> 70a7fa3f
             if scale_base_distribution:
                 p_spec["a2"] = 1
                 bernstein_order -= 1
 
             p_spec["thetas"] = bernstein_order
             return cls(
-<<<<<<< HEAD
-                **apply_activation(
-                    **slice_parameter_vector(pvector, p_spec),
-=======
                 **apply_constraining_bijectors(
                     unconstrained_parameters=slice_parameter_vector(pvector, p_spec),
->>>>>>> 70a7fa3f
                     thetas_constrain_fn=thetas_constrain_fn,
                 ),
                 **kwds,
